--- conflicted
+++ resolved
@@ -17,23 +17,16 @@
 
         void Invalidate();
 
-<<<<<<< HEAD
         bool IsValid() const { return m_uuid != INVALID_ID_U64; }
 
         operator u64() const { return m_uuid; }
-=======
-        operator u64() const { return m_uuid; }
         operator bool() const { return m_uuid != INVALID_ID_U64; }
->>>>>>> 718faaf7
 
         bool operator==(const UUID& other) const { return m_uuid == other.m_uuid; }
         bool operator!=(const UUID& other) const { return m_uuid != other.m_uuid; }
 
-<<<<<<< HEAD
-=======
         bool operator!() const { return m_uuid == INVALID_ID_U64; }
 
->>>>>>> 718faaf7
     private:
         u64 m_uuid = INVALID_ID_U64;
     };
